module Canopy
using DocStringExtensions
using Thermodynamics
using ClimaLSM
using ClimaCore
using ClimaLSM: AbstractRadiativeDrivers, AbstractAtmosphericDrivers
import ..Parameters as LSMP

import ClimaLSM:
    AbstractExpModel,
    name,
    prognostic_vars,
    prognostic_types,
    auxiliary_vars,
    auxiliary_types,
    auxiliary_domain_names,
    prognostic_domain_names,
    initialize_prognostic,
    initialize_auxiliary,
    make_update_aux,
    make_compute_exp_tendency,
<<<<<<< HEAD
    make_set_initial_aux_state
=======
    make_set_initial_aux_state,
    surface_temperature,
    surface_specific_humidity,
    surface_air_density,
    surface_evaporative_scaling,
    surface_height,
    surface_resistance,
    displacement_height
>>>>>>> ab93a97d

using ClimaLSM.Domains: Point, Plane, SphericalSurface
export SharedCanopyParameters,
    CanopyModel, set_canopy_prescribed_field!, update_canopy_prescribed_field!
include("./component_models.jl")
include("./soil_drivers.jl")
include("./PlantHydraulics.jl")
using .PlantHydraulics
include("./stomatalconductance.jl")
include("./photosynthesis.jl")
include("./radiation.jl")
include("./canopy_energy.jl")
include("./canopy_parameterizations.jl")
using Dates
include("./autotrophic_respiration.jl")

"""
    SharedCanopyParameters{FT <: AbstractFloat, PSE}

A place to store shared parameters that are required by multiple canopy components.
$(DocStringExtensions.FIELDS)
"""
struct SharedCanopyParameters{FT <: AbstractFloat, PSE}
    "Roughness length for momentum (m)"
    z_0m::FT
    "Roughness length for scalars (m)"
    z_0b::FT
    "Earth param set"
    earth_param_set::PSE
end

"""
     CanopyModel{FT, AR, RM, PM, SM, PHM, EM, A, R, S, PS, D} <: AbstractExpModel{FT}

The model struct for the canopy, which contains
- the canopy model domain (a point for site-level simulations, or
an extended surface (plane/spherical surface) for regional or global simulations.
- subcomponent model type for radiative transfer. This is of type
`AbstractRadiationModel`.
- subcomponent model type for photosynthesis. This is of type
`AbstractPhotosynthesisModel`, and currently only the `FarquharModel`
is supported.
- subcomponent model type for stomatal conductance. This is of type
 `AbstractStomatalConductanceModel` and currently only the `MedlynModel`
is supported
- subcomponent model type for plant hydraulics. This is of type
 `AbstractPlantHydraulicsModel` and currently only a version which
prognostically solves Richards equation in the plant is available.
- subcomponent model type for canopy energy. This is of type
 `AbstractCanopyEnergyModel` and currently we support a version where
  the canopy temperature is prescribed, and one where it is solved for
  prognostically.
- canopy model parameters, which include parameters that are shared
between canopy model components or those needed to compute boundary
fluxes.
- The atmospheric conditions, which are either prescribed
(of type `PrescribedAtmosphere`) or computed via a coupled simulation
(of type `CoupledAtmosphere`).
- The radiative flux conditions, which are either prescribed
(of type `PrescribedRadiativeFluxes`) or computed via a coupled simulation
(of type `CoupledRadiativeFluxes`).
- The soil conditions, which are either prescribed (of type PrecribedSoil, for
running the canopy model in standalone mode), or prognostic (of type 
PrognosticSoil, for running integrated soil+canopy models)

Note that the canopy height is specified as part of the 
PlantHydraulicsModel, along with the area indices of the leaves, roots, and
stems. Eventually, when plant biomass becomes a prognostic variable (by
integrating with a carbon model), some parameters specified here will be
treated differently.

$(DocStringExtensions.FIELDS)
"""
struct CanopyModel{FT, AR, RM, PM, SM, PHM, EM, A, R, S, PS, D} <:
       AbstractExpModel{FT}
    "Autotrophic respiration model, a canopy component model"
    autotrophic_respiration::AR
    "Radiative transfer model, a canopy component model"
    radiative_transfer::RM
    "Photosynthesis model, a canopy component model"
    photosynthesis::PM
    "Stomatal conductance model, a canopy component model"
    conductance::SM
    "Plant hydraulics model, a canopy component model"
    hydraulics::PHM
    "Energy balance model, a canopy component model"
    energy::EM
    "Atmospheric forcing: prescribed or coupled"
    atmos::A
    "Radiative forcing: prescribed or coupled"
    radiation::R
    "Soil pressure: prescribed or prognostic"
    soil_driver::S
    "Shared canopy parameters between component models"
    parameters::PS
    "Canopy model domain"
    domain::D
end

"""
    CanopyModel{FT}(;
        autotrophic_respiration::AbstractAutotrophicRespirationModel{FT},
        radiative_transfer::AbstractRadiationModel{FT},
        photosynthesis::AbstractPhotosynthesisModel{FT},
        conductance::AbstractStomatalConductanceModel{FT},
        hydraulics::AbstractPlantHydraulicsModel{FT},
        energy::AbstractCanopyEnergyModel{FT},
        atmos::AbstractAtmosphericDrivers{FT},
        radiation::AbstractRadiativeDrivers{FT},
        soil::AbstractSoilDriver{FT},
        parameters::SharedCanopyParameters{FT, PSE},
        domain::Union{
            ClimaLSM.Domains.Point,
            ClimaLSM.Domains.Plane,
            ClimaLSM.Domains.SphericalSurface,
        },
        energy = PrescribedCanopyTempModel{FT}(),
    ) where {FT, PSE}

An outer constructor for the `CanopyModel`. The primary
constraints this applies are (1) ensuring that the domain is 1d or 2d
(a ``surface" domain of a column, box, or sphere) and (2) ensuring
consistency between the PlantHydraulics model and the general canopy model,
since these are built separately.
"""
function CanopyModel{FT}(;
    autotrophic_respiration::AbstractAutotrophicRespirationModel{FT},
    radiative_transfer::AbstractRadiationModel{FT},
    photosynthesis::AbstractPhotosynthesisModel{FT},
    conductance::AbstractStomatalConductanceModel{FT},
    hydraulics::AbstractPlantHydraulicsModel{FT},
    energy = PrescribedCanopyTempModel{FT}(),
    atmos::AbstractAtmosphericDrivers{FT},
    radiation::AbstractRadiativeDrivers{FT},
    soil_driver::AbstractSoilDriver{FT},
    parameters::SharedCanopyParameters{FT, PSE},
    domain::Union{
        ClimaLSM.Domains.Point,
        ClimaLSM.Domains.Plane,
        ClimaLSM.Domains.SphericalSurface,
    },
) where {FT, PSE}
    if typeof(energy) <: PrescribedCanopyTempModel{FT}
        @info "Using the PrescribedAtmosphere air temperature as the canopy temperature"
        @assert typeof(atmos) <: PrescribedAtmosphere{FT}
    end

    args = (
        autotrophic_respiration,
        radiative_transfer,
        photosynthesis,
        conductance,
        hydraulics,
        energy,
        atmos,
        radiation,
        soil_driver,
        parameters,
        domain,
    )
    return CanopyModel{FT, typeof.(args)...}(args...)
end

ClimaLSM.name(::CanopyModel) = :canopy

"""
    canopy_components(::CanopyModel)

Returns the names of the components of the CanopyModel.

These names are used for storing prognostic and auxiliary variables
in a hierarchical manner within the state vectors.

These names must match the field names of the CanopyModel struct.
"""
canopy_components(::CanopyModel) = (
    :hydraulics,
    :conductance,
    :photosynthesis,
    :radiative_transfer,
    :autotrophic_respiration,
    :energy,
)

"""
    prognostic_vars(canopy::CanopyModel)

Returns the prognostic variables for the canopy model by
looping over each sub-component name in `canopy_components`.

This relies on the propertynames of `CanopyModel` being the same
as those returned by `canopy_components`.
"""
function prognostic_vars(canopy::CanopyModel)
    components = canopy_components(canopy)
    prognostic_list = map(components) do model
        prognostic_vars(getproperty(canopy, model))
    end
    return NamedTuple{components}(prognostic_list)
end

"""
    prognostic_types(canopy::CanopyModel)

Returns the prognostic types for the canopy model by
looping over each sub-component name in `canopy_components`.

This relies on the propertynames of `CanopyModel` being the same
as those returned by `canopy_components`.
"""
function prognostic_types(canopy::CanopyModel)
    components = canopy_components(canopy)
    prognostic_list = map(components) do model
        prognostic_types(getproperty(canopy, model))
    end
    return NamedTuple{components}(prognostic_list)
end

"""
    auxiliary_vars(canopy::CanopyModel)

Returns the auxiliary variables for the canopy model by
looping over each sub-component name in `canopy_components`.

This relies on the propertynames of `CanopyModel` being the same
as those returned by `canopy_components`.
"""
function auxiliary_vars(canopy::CanopyModel)
    components = canopy_components(canopy)
    auxiliary_list = map(components) do model
        auxiliary_vars(getproperty(canopy, model))
    end
    return NamedTuple{components}(auxiliary_list)
end

"""
    auxiliary_types(canopy::CanopyModel)

Returns the auxiliary types for the canopy model by
looping over each sub-component name in `canopy_components`.

This relies on the propertynames of `CanopyModel` being the same
as those returned by `canopy_components`.
"""
function auxiliary_types(canopy::CanopyModel)
    components = canopy_components(canopy)
    auxiliary_list = map(components) do model
        auxiliary_types(getproperty(canopy, model))
    end
    return NamedTuple{components}(auxiliary_list)
end

"""
    ground_albedo_PAR(canopy::CanopyModel{FT})

Returns the soil albedo for the canopy model from the soil_driver of the canopy 
model for PAR.
"""
function ground_albedo_PAR(canopy::CanopyModel{FT}) where {FT}
    return canopy.soil_driver.soil_α_PAR
end

"""
    ground_albedo_NIR(canopy::CanopyModel{FT})

Returns the soil albedo for the canopy model from the soil_driver of the canopy 
model for NIR.
"""
function ground_albedo_NIR(canopy::CanopyModel{FT}) where {FT}
    return canopy.soil_driver.soil_α_NIR
end

"""
    initialize_prognostic(
        model::CanopyModel{FT},
        coords,
    ) where {FT}

Creates the prognostic state vector of the `CanopyModel` and returns
it as a ClimaCore.Fields.FieldVector.

The input `state` is usually a ClimaCore Field object.

This function loops over the components of the `CanopyModel` and appends
each component models prognostic state vector into a single state vector,
structured by component name.
"""
function initialize_prognostic(model::CanopyModel{FT}, coords) where {FT}
    components = canopy_components(model)
    Y_state_list = map(components) do (component)
        submodel = getproperty(model, component)
        getproperty(initialize_prognostic(submodel, coords), component)
    end
    Y = ClimaCore.Fields.FieldVector(;
        name(model) => NamedTuple{components}(Y_state_list),
    )
    return Y
end

"""
    initialize_auxiliary(
        model::CanopyModel{FT},
        coords,
    ) where {FT}

Creates the auxiliary state vector of the `CanopyModel` and returns
 it as a ClimaCore.Fields.FieldVector.

The input `coords` is usually a ClimaCore Field object.

This function loops over the components of the `CanopyModel` and appends
each component models auxiliary state vector into a single state vector,
structured by component name.
"""
function initialize_auxiliary(model::CanopyModel{FT}, coords) where {FT}
    components = canopy_components(model)
    p_state_list = map(components) do (component)
        submodel = getproperty(model, component)
        getproperty(initialize_auxiliary(submodel, coords), component)
    end
    p = (; name(model) => NamedTuple{components}(p_state_list))
    p = ClimaLSM.add_dss_buffer_to_aux(p, model.domain)
    return p
end

"""
    ClimaLSM.make_set_initial_aux_state(model::CanopyModel)

Returns the set_initial_aux_state! function, which updates the auxiliary
state `p` in place with the initial values corresponding to Y(t=t0) = Y0.

In this case, we also use this method to update the initial values for the
spatially and temporally varying canopy parameter fields, 
read in from data files or otherwise prescribed.
"""
function ClimaLSM.make_set_initial_aux_state(model::CanopyModel)
    update_aux! = make_update_aux(model)
    function set_initial_aux_state!(p, Y0, t0)
        set_canopy_prescribed_field!(model.hydraulics, p, t0)
        update_aux!(p, Y0, t0)
    end
    return set_initial_aux_state!
end

"""
     ClimaLSM.make_update_aux(canopy::CanopyModel{FT, 
                                                  <:AutotrophicRespirationModel,
                                                  <:Union{BeerLambertModel, TwoStreamModel},
                                                  <:FarquharModel,
                                                  <:MedlynConductanceModel,
                                                  <:PlantHydraulicsModel,},
                              ) where {FT}

Creates the `update_aux!` function for the `CanopyModel`; a specific
method for `update_aux!` for the case where the canopy model components
are of the type in the parametric type signature: `AutotrophicRespirationModel`, `AbstractRadiationModel`,
`FarquharModel`, `MedlynConductanceModel`, and `PlantHydraulicsModel`.

Please note that the plant hydraulics model has auxiliary variables
that are updated in its prognostic `compute_exp_tendency!` function.
While confusing, this is better for performance as it saves looping
over the state vector multiple times.

The other sub-components rely heavily on each other,
so the version of the `CanopyModel` with these subcomponents
has a single update_aux! function, given here.
"""
function ClimaLSM.make_update_aux(
    canopy::CanopyModel{
        FT,
        <:AutotrophicRespirationModel,
        <:Union{BeerLambertModel, TwoStreamModel},
        <:FarquharModel,
        <:MedlynConductanceModel,
        <:PlantHydraulicsModel,
        <:AbstractCanopyEnergyModel,
    },
) where {FT}
    function update_aux!(p, Y, t)
        # Extend to other fields when necessary
        # Update the prescribed fields to the current time `t`,
        # prior to updating the rest of the auxiliary state to
        # the current time, as they depend on prescribed fields.
        update_canopy_prescribed_field!(canopy.hydraulics, p, t)

        # Other auxiliary variables being updated:
        Ra = p.canopy.autotrophic_respiration.Ra
        APAR = p.canopy.radiative_transfer.apar
        PAR = p.canopy.radiative_transfer.par
        TPAR = p.canopy.radiative_transfer.tpar
        RPAR = p.canopy.radiative_transfer.rpar
        ANIR = p.canopy.radiative_transfer.anir
        NIR = p.canopy.radiative_transfer.nir
        RNIR = p.canopy.radiative_transfer.rnir
        TNIR = p.canopy.radiative_transfer.tnir
        β = p.canopy.hydraulics.β
        medlyn_factor = p.canopy.conductance.medlyn_term
        gs = p.canopy.conductance.gs
        An = p.canopy.photosynthesis.An
        GPP = p.canopy.photosynthesis.GPP
        Rd = p.canopy.photosynthesis.Rd
        ψ = p.canopy.hydraulics.ψ
        ϑ_l = Y.canopy.hydraulics.ϑ_l
        fa = p.canopy.hydraulics.fa

        #unpack parameters         
        area_index = p.canopy.hydraulics.area_index
        LAI = area_index.leaf
        RAI = area_index.root
        (; Vcmax25, ΔHVcmax, f, ΔHRd, To, sc, pc) =
            canopy.photosynthesis.parameters
        earth_param_set = canopy.parameters.earth_param_set
        c = FT(LSMP.light_speed(earth_param_set))
        planck_h = FT(LSMP.planck_constant(earth_param_set))
        N_a = FT(LSMP.avogadro_constant(earth_param_set))
        grav = FT(LSMP.grav(earth_param_set))
        ρ_l = FT(LSMP.ρ_cloud_liq(earth_param_set))
        (; ld, Ω, α_PAR_leaf, λ_γ_PAR, λ_γ_NIR) =
            canopy.radiative_transfer.parameters
        energy_per_photon_PAR = planck_h * c / λ_γ_PAR
        energy_per_photon_NIR = planck_h * c / λ_γ_NIR
        R = FT(LSMP.gas_constant(earth_param_set))
        thermo_params = canopy.parameters.earth_param_set.thermo_params
        (; g1, g0, Drel) = canopy.conductance.parameters

        # Current atmospheric conditions
        ref_time = canopy.atmos.ref_time
        θs::FT = canopy.radiation.θs(t, canopy.radiation.orbital_data, ref_time)
        c_co2_air::FT = canopy.atmos.c_co2(t)
        P_air::FT = canopy.atmos.P(t)
        T_air::FT = canopy.atmos.T(t)
        q_air::FT = canopy.atmos.q(t)
        h::FT = canopy.atmos.h

        # update radiative transfer
        RT = canopy.radiative_transfer
        K = extinction_coeff(ld, θs)
        PAR .= compute_PAR(RT, canopy.radiation, t)
        NIR .= compute_NIR(RT, canopy.radiation, t)
        e_sat =
            Thermodynamics.saturation_vapor_pressure.(
                Ref(thermo_params),
                T_air,
                Ref(Thermodynamics.Liquid()),
            )
        e =
            Thermodynamics.partial_pressure_vapor.(
                Ref(thermo_params),
                P_air,
                Ref(PhasePartition(q_air)),
            )
        rel_hum = e ./ e_sat
        DOY = Dates.dayofyear(ref_time + Dates.Second(floor(Int64, t)))
        frac_diff = @. diffuse_fraction(DOY, T_air, PAR + NIR, rel_hum, θs)
        absorbance_tuple = compute_absorbances(
            RT,
            PAR ./ (energy_per_photon_PAR * N_a),
            NIR ./ (energy_per_photon_NIR * N_a),
            LAI,
            K,
            ground_albedo_PAR(canopy),
            ground_albedo_NIR(canopy),
            θs,
            frac_diff,
        )
        APAR .= absorbance_tuple.par.abs
        ANIR .= absorbance_tuple.nir.abs
        TPAR .= absorbance_tuple.par.trans
        TNIR .= absorbance_tuple.nir.trans
        RPAR .= absorbance_tuple.par.refl
        RNIR .= absorbance_tuple.nir.refl


        # update plant hydraulics aux
        hydraulics = canopy.hydraulics
        n_stem = hydraulics.n_stem
        n_leaf = hydraulics.n_leaf
        PlantHydraulics.lai_consistency_check.(n_stem, n_leaf, area_index)
        (; retention_model, conductivity_model, S_s, ν) = hydraulics.parameters
        # We can index into a field of Tuple{FT} to extract a field of FT
        # using the following notation: field.:index
        @inbounds @. ψ.:1 = PlantHydraulics.water_retention_curve(
            retention_model,
            PlantHydraulics.effective_saturation(ν, ϑ_l.:1),
            ν,
            S_s,
        )
        # Inside of a loop, we need to use a single dollar sign
        # for indexing into Fields of Tuples in non broadcasted
        # expressions, and two dollar signs for
        # for broadcasted expressions using the macro @.
        # field.:($index) .= value # works
        # @ field.:($$index) = value # works
        @inbounds for i in 1:(n_stem + n_leaf - 1)
            ip1 = i + 1
            @. ψ.:($$ip1) = PlantHydraulics.water_retention_curve(
                retention_model,
                PlantHydraulics.effective_saturation(ν, ϑ_l.:($$ip1)),
                ν,
                S_s,
            )
            # Compute the flux*area between the current compartment `i`
            # and the compartment above.
            @. fa.:($$i) =
                PlantHydraulics.flux(
                    hydraulics.compartment_midpoints[i],
                    hydraulics.compartment_midpoints[ip1],
                    ψ.:($$i),
                    ψ.:($$ip1),
                    PlantHydraulics.hydraulic_conductivity(
                        conductivity_model,
                        ψ.:($$i),
                    ),
                    PlantHydraulics.hydraulic_conductivity(
                        conductivity_model,
                        ψ.:($$ip1),
                    ),
                ) * (
                    getproperty(area_index, hydraulics.compartment_labels[i]) +
                    getproperty(area_index, hydraulics.compartment_labels[ip1])
                ) / 2
        end
        i_end = n_stem + n_leaf
        @. β = moisture_stress(ψ.:($$i_end) * ρ_l * grav, sc, pc)

        # We update the fa[n_stem+n_leaf] element once we have computed transpiration, below
        # update photosynthesis and conductance terms
        # This should still use T_air, P_air, q_air
        medlyn_factor .=
            medlyn_term.(g1, T_air, P_air, q_air, Ref(thermo_params))
        # Anywhere we use an Arrhenius factor, use T_canopy instead T_air
        @. Rd = dark_respiration(Vcmax25, β, f, ΔHRd, T_air, To, R)
        An .=
            compute_photosynthesis.(
                Ref(canopy.photosynthesis),
                T_air,
                medlyn_factor,
                APAR,
                c_co2_air,
                β,
                R,
                Rd,
            )
        @. GPP = compute_GPP(An, K, LAI, Ω)
        @. gs = medlyn_conductance(g0, Drel, medlyn_factor, An, c_co2_air)
        # update autotrophic respiration
        @. Ra = compute_autrophic_respiration(
            canopy.autotrophic_respiration,
            Vcmax25,
            LAI,
            RAI,
            GPP,
            Rd,
            β,
            h,
        )
    end
    return update_aux!
end

"""
    make_compute_exp_tendency(canopy::CanopyModel)

Creates and returns the compute_exp_tendency! for the `CanopyModel`.
"""
function make_compute_exp_tendency(
    canopy::CanopyModel{
        FT,
        <:AutotrophicRespirationModel,
        <:Union{BeerLambertModel, TwoStreamModel},
        <:FarquharModel,
        <:MedlynConductanceModel,
        <:PlantHydraulicsModel,
        <:Union{PrescribedCanopyTempModel, BigLeafEnergyModel},
    },
) where {FT}
    components = canopy_components(canopy)
    compute_exp_tendency_list = map(
        x -> make_compute_exp_tendency(getproperty(canopy, x), canopy),
        components,
    )
    function compute_exp_tendency!(dY, Y, p, t)
        # First we need to compute/update in place the boundary fluxes for
        # the component models.
        canopy_boundary_fluxes!(p, canopy, canopy.radiation, canopy.atmos, Y, t)
        # Then we execute the tendency
        for f! in compute_exp_tendency_list
            f!(dY, Y, p, t)
        end

    end
    return compute_exp_tendency!
end
<<<<<<< HEAD
=======

"""
    canopy_surface_fluxes(atmos::PrescribedAtmosphere{FT},
                          model::CanopyModel,
                          Y,
                          p,
                          t::FT) where {FT}

Computes canopy transpiration using Monin-Obukhov Surface Theory,
the prescribed atmospheric conditions, and the canopy conductance.

Please note that in the future the SurfaceFluxes.jl code will compute
fluxes taking into account the canopy conductance, so that
what is returned by `surface_fluxes` is correct. At present, it does not,
so we are adjusting for it after the fact here in both ET and LHF.
"""
function canopy_surface_fluxes(
    atmos::PrescribedAtmosphere{FT},
    model::CanopyModel,
    Y,
    p,
    t::FT,
) where {FT}
    conditions = surface_fluxes(atmos, model, Y, p, t) # per unit m^2 of leaf
    return conditions.vapor_flux, conditions.shf, conditions.lhf
end

"""
    ClimaLSM.surface_resistance(
        model::CanopyModel{FT},
        Y,
        p,
        t,
    ) where {FT}
Returns the surface resistance field of the
`CanopyModel` canopy.
"""
function ClimaLSM.surface_resistance(model::CanopyModel{FT}, Y, p, t) where {FT}
    earth_param_set = model.parameters.earth_param_set
    R = FT(LSMP.gas_constant(earth_param_set))
    ρ_liq = FT(LSMP.ρ_cloud_liq(earth_param_set))
    P_air::FT = model.atmos.P(t)
    T_air::FT = model.atmos.T(t)
    leaf_conductance = p.canopy.conductance.gs
    canopy_conductance =
        upscale_leaf_conductance.(
            leaf_conductance,
            p.canopy.hydraulics.area_index.leaf,
            T_air,
            R,
            P_air,
        )
    return 1 ./ canopy_conductance # [s/m]
end

"""
    ClimaLSM.surface_temperature(model::CanopyModel, Y, p, t)

A helper function which returns the surface temperature for the canopy
model, which is stored in the aux state.
"""
function ClimaLSM.surface_temperature(model::CanopyModel, Y, p, t)
    return canopy_temperature(model.energy, model, Y, p, t)
end

"""
    ClimaLSM.surface_height(model::CanopyModel, Y, _...)

A helper function which returns the surface height for the canopy
model, which is stored in the parameter struct.
"""
function ClimaLSM.surface_height(model::CanopyModel, _...)
    return model.hydraulics.compartment_surfaces[end]
end


"""
    ClimaLSM.displacment_height(model::CanopyModel, Y, _...)

A helper function which returns the displacement height for the canopy
model.

See Cowan 1968; Brutsaert 1982, pp. 113–116; Campbell and Norman 1998, p. 71; Shuttleworth 2012, p. 343; Monteith and Unsworth 2013, p. 304.
"""
function ClimaLSM.displacement_height(model::CanopyModel{FT}, _...) where {FT}
    return FT(0.67) * surface_height(model, Y, p)
end

"""
    ClimaLSM.surface_specific_humidity(model::CanopyModel, Y, p)

A helper function which returns the surface specific humidity for the canopy
model, which is stored in the aux state.
"""
function ClimaLSM.surface_specific_humidity(
    model::CanopyModel,
    Y,
    p,
    T_canopy,
    ρ_canopy,
)
    thermo_params =
        LSMP.thermodynamic_parameters(model.parameters.earth_param_set)
    return Thermodynamics.q_vap_saturation_generic.(
        Ref(thermo_params),
        T_canopy,
        ρ_canopy,
        Ref(Thermodynamics.Liquid()),
    )
end

"""
    ClimaLSM.surface_air_density(model::CanopyModel, Y, p)

A helper function which computes and returns the surface air density for the canopy
model.
"""
function ClimaLSM.surface_air_density(
    atmos::PrescribedAtmosphere,
    model::CanopyModel,
    Y,
    p,
    t,
    T_canopy,
)
    thermo_params =
        LSMP.thermodynamic_parameters(model.parameters.earth_param_set)
    ts_in = construct_atmos_ts(atmos, t, thermo_params)
    return compute_ρ_sfc.(Ref(thermo_params), Ref(ts_in), T_canopy)
end

"""
    ClimaLSM.surface_evaporative_scaling(model::CanopyModel, Y, p)

A helper function which computes and returns the surface evaporative scaling
 factor for the canopy model.
"""
function ClimaLSM.surface_evaporative_scaling(
    model::CanopyModel{FT},
    Y,
    p,
) where {FT}
    beta = FT(1.0)
    return beta
end

>>>>>>> ab93a97d
#Make the canopy model broadcastable
Base.broadcastable(C::CanopyModel) = tuple(C)

include("./canopy_boundary_fluxes.jl")

end<|MERGE_RESOLUTION|>--- conflicted
+++ resolved
@@ -19,9 +19,6 @@
     initialize_auxiliary,
     make_update_aux,
     make_compute_exp_tendency,
-<<<<<<< HEAD
-    make_set_initial_aux_state
-=======
     make_set_initial_aux_state,
     surface_temperature,
     surface_specific_humidity,
@@ -30,7 +27,6 @@
     surface_height,
     surface_resistance,
     displacement_height
->>>>>>> ab93a97d
 
 using ClimaLSM.Domains: Point, Plane, SphericalSurface
 export SharedCanopyParameters,
@@ -624,8 +620,6 @@
     end
     return compute_exp_tendency!
 end
-<<<<<<< HEAD
-=======
 
 """
     canopy_surface_fluxes(atmos::PrescribedAtmosphere{FT},
@@ -772,7 +766,6 @@
     return beta
 end
 
->>>>>>> ab93a97d
 #Make the canopy model broadcastable
 Base.broadcastable(C::CanopyModel) = tuple(C)
 
